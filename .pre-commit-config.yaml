--- conflicted
+++ resolved
@@ -14,10 +14,6 @@
         args:
           - --branch=master
       - id: trailing-whitespace
-<<<<<<< HEAD
-  - repo: https://github.com/pycqa/flake8
-    rev: 3.7.9
-=======
   - repo: https://github.com/psf/black
     rev: 23.1.0
     hooks:
@@ -25,6 +21,5 @@
         args: [--check]
   - repo: https://github.com/charliermarsh/ruff-pre-commit
     rev: "v0.0.245"
->>>>>>> dcba54f8
     hooks:
       - id: ruff